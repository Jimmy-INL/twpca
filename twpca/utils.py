"""
TWPCA utilities
"""
import numpy as np
import tensorflow as tf


def get_uninitialized_vars(sess, var_list=None):
    """Gets a uninitialized variables in the current session

    Args:
        sess: a tensorflow session
        var_list (optional): list of variables to check. If None (default),
            then all global variables are checked

    Returns:
        uninitialized_vars: list of variables from var_list (or from the list
            of global variables if var_list was None) that have not yet
            been initialized
    """
    if var_list is None:
        var_list = tf.global_variables()
    is_init = sess.run(list(map(tf.is_variable_initialized, var_list)))
    return [v for v, init in zip(var_list, is_init) if not init]


def initialize_new_vars(sess, var_list=None):
    """Initializes any new, uninitialized variables in the session

    Args:
        sess: a tensorflow session
        var_list: list of variables to check (see `var_list` in
            `get_uninitialized_vars` for more information)
    """
    sess.run(tf.variables_initializer(get_uninitialized_vars(sess, var_list)))


def stable_rank(matrix):
    """Computes the stable rank of a matrix

    Args:
        matrix 2-D numpy array

    Returns:
        r: int

    Notes
    -----
    The stable rank is defined as the Frobenius norm divided by the square of the operator norm.
    That is, it is the sum of the squares of the singular values divided by the maximum singular
    value squared. The stable rank is upper bounded by the standard rank (number of strictly
    positive singular values).
    """
    if matrix.ndim != 2:
        raise ValueError('number of dimensions expected to be 2.')
    svals_squared = np.linalg.svd(matrix, full_matrices=False, compute_uv=False) ** 2
    return svals_squared.sum() / svals_squared.max()


def inverse_softplus(y):
    """Inverse of the softplus function."""
<<<<<<< HEAD
    return np.log1p(np.exp(y + 1e-8) - 2)

=======
    return np.log(np.exp(y) - 1 + 1e-8)

def softplus(x):
    """Softplus rectifier function."""
    np.log(np.exp(x) + 1)
>>>>>>> a031da4b

def correlate_nanmean(*args, **kwargs):
    """Wrapper around np.correlate that handles NaNs."""
    return np.correlate(*map(np.nan_to_num, args), **kwargs)<|MERGE_RESOLUTION|>--- conflicted
+++ resolved
@@ -59,16 +59,13 @@
 
 def inverse_softplus(y):
     """Inverse of the softplus function."""
-<<<<<<< HEAD
-    return np.log1p(np.exp(y + 1e-8) - 2)
+    return np.log1p(np.exp(y) - 2 + 1e-8)
 
-=======
-    return np.log(np.exp(y) - 1 + 1e-8)
 
 def softplus(x):
     """Softplus rectifier function."""
-    np.log(np.exp(x) + 1)
->>>>>>> a031da4b
+    return np.log1p(np.exp(x))
+
 
 def correlate_nanmean(*args, **kwargs):
     """Wrapper around np.correlate that handles NaNs."""
